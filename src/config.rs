use crate::util::*;
use crate::OxWM;
use crate::Result;

use std::collections::HashMap;
use std::convert::TryFrom;
use std::error::Error;
use std::fs;
use std::path::Path;

use serde::ser::SerializeStruct;
use serde::Deserialize;
use serde::Deserializer;
use serde::Serialize;
use serde::Serializer;

use thiserror::Error;

use x11rb::connection::Connection;
use x11rb::protocol::xproto;

/// Type of actions that may be triggered by keypresses. The `Window` argument
/// is the currently-focused window.
type Action<Conn> = fn(&mut OxWM<Conn>, xproto::Window) -> crate::Result<()>;

/// Bespoke `ModMask` type so that we can have a `Deserialize` instance.
#[derive(PartialEq, Eq, PartialOrd, Ord, Clone, Copy, Hash, Debug, Deserialize, Serialize)]
#[serde(rename_all = "lowercase")]
enum ModMask {
    Shift,
    Lock,
    Control,
    Mod1,
    Mod2,
    Mod3,
    Mod4,
    Mod5,
    Any,
}

impl From<ModMask> for xproto::ModMask {
    fn from(m: ModMask) -> Self {
        match m {
            ModMask::Shift => xproto::ModMask::SHIFT,
            ModMask::Lock => xproto::ModMask::LOCK,
            ModMask::Control => xproto::ModMask::CONTROL,
            ModMask::Mod1 => xproto::ModMask::M1,
            ModMask::Mod2 => xproto::ModMask::M2,
            ModMask::Mod3 => xproto::ModMask::M3,
            ModMask::Mod4 => xproto::ModMask::M4,
            ModMask::Mod5 => xproto::ModMask::M5,
            ModMask::Any => xproto::ModMask::ANY,
        }
    }
}

impl ModMask {
    fn from(xm: &xproto::ModMask) -> Self {
        match *xm {
            xproto::ModMask::SHIFT => ModMask::Shift,
            xproto::ModMask::LOCK => ModMask::Lock,
            xproto::ModMask::CONTROL => ModMask::Control,
            xproto::ModMask::M1 => ModMask::Mod1,
            xproto::ModMask::M2 => ModMask::Mod2,
            xproto::ModMask::M3 => ModMask::Mod3,
            xproto::ModMask::M4 => ModMask::Mod4,
            xproto::ModMask::M5 => ModMask::Mod5,
            _ => ModMask::Any,
        }
    }
}

/// Focus model.
#[derive(PartialEq, Eq, Clone, Copy, Hash, Debug, Deserialize, Serialize)]
#[serde(rename_all = "lowercase")]
pub enum FocusModel {
    /// Click to focus.
    Click,
    /// Focus follows mouse.
    Autofocus,
}

/// Type of "raw" configs, straight from the source.
#[derive(PartialEq, Eq, Clone, Debug, Deserialize, Serialize)]
struct RawConfig {
    startup: Option<Vec<String>>,
    mod_mask: Option<ModMask>,
    focus_model: Option<FocusModel>,
    keybinds: Option<HashMap<String, String>>,
}

/// Type of OxWM configs. Has to be parameterized by the connection type,
/// because Rust doesn't have higher-rank types yet.
#[derive(Clone)]
pub(crate) struct Config<Conn> {
    pub(crate) startup: Vec<String>,
    pub(crate) mod_mask: xproto::ModMask,
    pub(crate) focus_model: FocusModel,
    pub(crate) keybinds: HashMap<xproto::Keycode, Action<Conn>>,
    pub(crate) keybind_names: HashMap<xproto::Keycode, String>,
}

#[derive(
    PartialEq, Eq, PartialOrd, Ord, Clone, Copy, Debug, Hash, Error, Deserialize, Serialize,
)]
#[error("unsupported platform (I don't know where to look for your config file)")]
pub(crate) struct UnsupportedPlatformError;

#[derive(Clone, Copy, Debug, Error, Deserialize, Serialize)]
#[error("Unable to create oxwm's configuration directory.")]
pub(crate) struct CannotMakeConfigDirError;

#[derive(Clone, Copy, Debug, Error, Deserialize, Serialize)]
#[error("Unable to access your user's configuration directory.")]
pub(crate) struct ConfigDirAccessError;

impl<Conn> Config<Conn> {
    /// Load the config file, or return a default config object if there is no
    /// config file.
    pub(crate) fn load() -> Result<Self>
    where
        Conn: Connection,
    {
        // TODO Will this work on Unix (e.g., BSD)? We should probably make sure
        // it works on Unix.
        let mut path = dirs::config_dir().ok_or(UnsupportedPlatformError)?;
        path.push("oxwm");
        path.push("config.toml");
        Self::from_path(&path)
    }

    /// Load a specified config file.
    fn from_path(path: &Path) -> Result<Self>
    where
        Conn: Connection,
    {
        let s = fs::read_to_string(path)?;
        Self::from_str(&s)
    }

    /// Parse a string directly.
    fn from_str(s: &str) -> Result<Self>
    where
        Conn: Connection,
    {
        toml::from_str(s).map_err(|e| Box::new(e) as Box<dyn Error>)
    }

    /// Instantiate a default config which opens an xterm at startup, changes
    /// focus on mouse click, terminates programs with Mod4 + w, and exits with Mod4 + Q.
    pub fn new() -> Self
    where
        Conn: Connection,
    {
        let startup: Vec<String> = vec!["xterm".to_string()];
        let mod_mask = ModMask::Mod4.into();
        let focus_model = FocusModel::Click;
        let mut keybinds: HashMap<xproto::Keycode, Action<Conn>> = HashMap::new();
        let mut keybind_names: HashMap<xproto::Keycode, String> = HashMap::new();
        keybinds.insert(24, OxWM::poison); //Q
        keybind_names.insert(24, "quit".to_string());
        keybinds.insert(25, OxWM::kill_focused_client); //W
        keybind_names.insert(25, "kill".to_string());

        Self {
            startup,
            mod_mask,
            focus_model,
            keybinds,
            keybind_names,
        }
    }

    /// Write the config in .toml format to the default location:
    /// `<config directory>/oxwm/config.toml`
    /// Jwhere `config_directory` is the location returned by `dirs::config_dir()`.
    /// Will create the `oxwm` directory if needed, will not create `config_directory`
    pub fn save(&self) -> Result<()>
    where
        Conn: Connection,
    {
        //TODO Need to ensure config_dir also works on unix platforms.
        let mut path = dirs::config_dir().ok_or(UnsupportedPlatformError)?;

        //Fail if user configuration directory is not usable.
        //TODO do we want to actually make this directory if it is missing?
        if !path.is_dir() {
            return Err(Box::new(ConfigDirAccessError));
        };

        //Check if oxwm directory is usable, attempt to create it if not.
        path.push("oxwm");
        if !path.is_dir() {
            if path.exists() {
                //Something is there, but we cannot access it or it isn't a directory.
                return Err(Box::new(CannotMakeConfigDirError));
            } else {
                fs::create_dir(&path)?;
                log::info!("Created directory {}.", path.display());
            }
        }

        //Create or overwrite existing config.toml
        path.push("config.toml");
        fs::write(&path, toml::to_string(&self)?)?;
        log::info!("Saved configuration file to {}.", path.display());

        Ok(())
    }
}

#[derive(PartialEq, Eq, Clone, Debug, Error)]
enum ConfigError {
    #[error("Error finding keysym for: {0}")]
    KeysymError(String),
    #[error("Error finding keycode for: {0}")]
    KeycodeError(xproto::Keysym),
    #[error("Invalid action: {0}")]
    InvalidAction(String),
}
use ConfigError::*;

impl<Conn> TryFrom<RawConfig> for Config<Conn>
where
    Conn: Connection,
{
    type Error = Box<dyn Error>;
    fn try_from(raw: RawConfig) -> Result<Self> {
        let startup = raw.startup.unwrap_or_default();
        let mod_mask = raw.mod_mask.unwrap_or(ModMask::Mod4).into();
        let focus_model = raw.focus_model.unwrap_or(FocusModel::Click);
        let mut keybinds = HashMap::new();
<<<<<<< HEAD
        let mut keybind_names = HashMap::new();
        for (keycode, action_name) in raw.keybinds.unwrap_or_default() {
            let keycode = keycode.parse::<u8>().map_err(KeycodeError)?;
=======
        for (key_name, action_name) in raw.keybinds.unwrap_or_default() {
            let keycode = match keysym_from_name(&key_name) {
                None => Err(KeysymError(key_name)),
                Some(key_sym) => match keycode_from_keysym(key_sym) {
                    None => Err(KeycodeError(key_sym)),
                    Some(key_code) => Ok(key_code),
                },
            }?;
>>>>>>> cb8f8de1
            let action: Result<Action<Conn>> = match action_name.as_str() {
                "kill" => Ok(OxWM::kill_focused_client),
                "quit" => Ok(OxWM::poison),
                _ => Err(Box::new(InvalidAction(action_name.clone()))),
            };
            keybinds.insert(keycode, action?);
            keybind_names.insert(keycode, action_name);
        }
        Ok(Self {
            startup,
            mod_mask,
            focus_model,
            keybinds,
            keybind_names,
        })
    }
}

impl<'de, Conn> Deserialize<'de> for Config<Conn>
where
    Conn: Connection,
{
    fn deserialize<D>(deserializer: D) -> std::result::Result<Self, D::Error>
    where
        D: Deserializer<'de>,
    {
        let raw = RawConfig::deserialize(deserializer)?;
        Self::try_from(raw).map_err(|config_error| {
            <D::Error as serde::de::Error>::custom(format!("{}", config_error))
        })
    }
}

impl<Conn> Serialize for Config<Conn>
where
    Conn: Connection,
{
    fn serialize<S>(&self, serializer: S) -> std::result::Result<S::Ok, S::Error>
    where
        S: Serializer,
    {
        let mut output = serializer.serialize_struct("Config", 4)?;
        output.serialize_field("startup", &self.startup)?;
        output.serialize_field("mod_mask", &ModMask::from(&self.mod_mask))?;
        output.serialize_field("focus_model", &self.focus_model)?;

        // Omit serializing self.keybinds directly: not trivial to convert from
        // Action<Conn> to the strings they would be named by in a config.toml file.
        // Use the corresponding strings mapped in self.keybind_names instead.
        // Additionally toml::ser requires that keys for map types be Strings
        // instead of integer types like xproto::Keycode. Convert to String first.
        let keybind_names_by_string: HashMap<String, &String> = self
            .keybind_names
            .iter()
            .map(|(k, v)| (k.to_string(), v))
            .collect();
        output.serialize_field("keybinds", &keybind_names_by_string)?;
        output.end()
    }
}<|MERGE_RESOLUTION|>--- conflicted
+++ resolved
@@ -230,11 +230,8 @@
         let mod_mask = raw.mod_mask.unwrap_or(ModMask::Mod4).into();
         let focus_model = raw.focus_model.unwrap_or(FocusModel::Click);
         let mut keybinds = HashMap::new();
-<<<<<<< HEAD
-        let mut keybind_names = HashMap::new();
-        for (keycode, action_name) in raw.keybinds.unwrap_or_default() {
-            let keycode = keycode.parse::<u8>().map_err(KeycodeError)?;
-=======
+        //let mut keybind_names = HashMap::new();
+        let keybind_names = raw.keybinds.clone(); //Retain for later serialization
         for (key_name, action_name) in raw.keybinds.unwrap_or_default() {
             let keycode = match keysym_from_name(&key_name) {
                 None => Err(KeysymError(key_name)),
@@ -243,14 +240,13 @@
                     Some(key_code) => Ok(key_code),
                 },
             }?;
->>>>>>> cb8f8de1
             let action: Result<Action<Conn>> = match action_name.as_str() {
                 "kill" => Ok(OxWM::kill_focused_client),
                 "quit" => Ok(OxWM::poison),
                 _ => Err(Box::new(InvalidAction(action_name.clone()))),
             };
             keybinds.insert(keycode, action?);
-            keybind_names.insert(keycode, action_name);
+            //keybind_names.insert(keycode, action_name);
         }
         Ok(Self {
             startup,
