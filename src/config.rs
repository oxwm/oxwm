--- conflicted
+++ resolved
@@ -78,22 +78,6 @@
     Autofocus,
 }
 
-<<<<<<< HEAD
-=======
-/// Type of "raw" configs, straight from the source.
-#[derive(PartialEq, Eq, Clone, Debug, Deserialize, Serialize)]
-struct RawConfig {
-    /// Startup programs.
-    startup: Option<Vec<String>>,
-    /// Global modifier mask.
-    mod_mask: Option<ModMask>,
-    /// Focus model.
-    focus_model: Option<FocusModel>,
-    /// Keybinds.
-    keybinds: Option<HashMap<String, String>>,
-}
-
->>>>>>> 62927e5a
 /// Type of OxWM configs. Has to be parameterized by the connection type,
 /// because Rust doesn't have higher-rank types yet.
 #[derive(Clone, Deserialize, Serialize)]
@@ -101,7 +85,6 @@
 pub(crate) struct Config<Conn> {
     /// Startup programs.
     pub(crate) startup: Vec<String>,
-<<<<<<< HEAD
     /// Global modifier key mask.
     #[serde(deserialize_with = "deserialize_xproto_modmask")]
     #[serde(serialize_with = "serialize_xproto_modmask")]
@@ -110,13 +93,6 @@
     pub(crate) focus_model: FocusModel,
     /// Active keybinds for running window manager.
     #[serde(skip)]
-=======
-    /// Global modifier mask.
-    pub(crate) mod_mask: xproto::ModMask,
-    /// Focus model.
-    pub(crate) focus_model: FocusModel,
-    /// Keybinds.
->>>>>>> 62927e5a
     pub(crate) keybinds: HashMap<xproto::Keycode, Action<Conn>>,
     /// Keybinds as represented in Config.toml.
     #[serde(rename = "keybinds")]
@@ -192,12 +168,8 @@
     where
         Conn: Connection,
     {
-<<<<<<< HEAD
         let mut ret: Self = toml::from_str(s)?;
         ret.translate_keybinds()?;
-=======
-        let ret = toml::from_str(s)?;
->>>>>>> 62927e5a
         Ok(ret)
     }
 
